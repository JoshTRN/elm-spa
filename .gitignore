.DS_Store
.elm-spa
elm-stuff
node_modules
<<<<<<< HEAD
# dist
Generated
elm-spa-*.tgz
=======
dist

>>>>>>> cf2a6566
# Local Netlify folder
.netlify<|MERGE_RESOLUTION|>--- conflicted
+++ resolved
@@ -2,13 +2,8 @@
 .elm-spa
 elm-stuff
 node_modules
-<<<<<<< HEAD
 # dist
 Generated
 elm-spa-*.tgz
-=======
-dist
-
->>>>>>> cf2a6566
 # Local Netlify folder
 .netlify