--- conflicted
+++ resolved
@@ -18,13 +18,9 @@
 ${bold(`elm-spa ${cyan(`build`)}`)} . . . . . . one-time production build
 ${bold(`elm-spa ${cyan(`server`)}`)}  . . . . . . start a live dev server
 
-<<<<<<< HEAD
 Other commands:
 ${bold(`elm-spa ${cyan(`gen`)}`)} . . . . generates code without elm make
 ${bold(`elm-spa ${cyan(`watch`)}`)} . . . .  runs elm-spa gen as you code
 
-Visit ${green(`https://next.elm-spa.dev`)} for more!
-=======
 Visit ${green(`https://elm-spa.dev`)} for more!
->>>>>>> a66d7cff
 `